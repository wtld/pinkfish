--- conflicted
+++ resolved
@@ -713,11 +713,7 @@
 ########################################################################
 # PERCENT CHANGE - used to compute several stastics
 
-<<<<<<< HEAD
-def pct_change(close: pd.Series, period: int) -> pd.Series:
-=======
 def _pct_change(close, period):
->>>>>>> f0b6dea2
     diff = (close.shift(-period) - close) / close * 100
     diff.dropna(inplace=True)
     return diff
@@ -838,20 +834,13 @@
     stats['max_closed_out_drawdown_trough_date'] = dd['trough_date']
     stats['max_closed_out_drawdown_recovery_date'] = dd['recovery_date']
     stats['drawdown_loss_period'], stats['drawdown_recovery_period'] = \
-<<<<<<< HEAD
-        drawdown_loss_recovery_period(dd['peak_date'], dd['trough_date'],
-                                      dd['recovery_date'])
+    _drawdown_loss_recovery_period(dd['peak_date'], dd['trough_date'],
+                                   dd['recovery_date'])
     if dd['max'] == 0:
         stats['annualized_return_over_max_drawdown'] = 0
     else:
         stats['annualized_return_over_max_drawdown'] = abs(cagr / dd['max'])
-    dd = max_intra_day_drawdown(dbal['high'], dbal['low'])
-=======
-        _drawdown_loss_recovery_period(dd['peak_date'], dd['trough_date'],
-                                       dd['recovery_date'])
-    stats['annualized_return_over_max_drawdown'] = abs(cagr / dd['max'])
     dd = _max_intra_day_drawdown(dbal['high'], dbal['low'])
->>>>>>> f0b6dea2
     stats['max_intra_day_drawdown'] = dd['max']
     dd = _rolling_max_dd(dbal['close'], TRADING_DAYS_PER_YEAR)
     stats['avg_yearly_closed_out_drawdown'] = np.average(dd)
@@ -875,61 +864,34 @@
     stats['max_weekly_closed_out_runup'] = max(ru)
 
     # PERCENT CHANGE
-<<<<<<< HEAD
-    pc = pct_change(dbal['close'], TRADING_DAYS_PER_YEAR)
+    pc = _pct_change(dbal['close'], TRADING_DAYS_PER_YEAR)
     if len(pc) > 0:
         stats['pct_profitable_years'] = (pc > 0).sum() / len(pc) * 100
         stats['best_year'] = pc.max()
         stats['worst_year'] = pc.min()
         stats['avg_year'] = np.average(pc)
         stats['annual_std'] = pc.std()
-    pc = pct_change(dbal['close'], TRADING_DAYS_PER_MONTH)
+    pc = _pct_change(dbal['close'], TRADING_DAYS_PER_MONTH)
     if len(pc) > 0:
         stats['pct_profitable_months'] = (pc > 0).sum() / len(pc) * 100
         stats['best_month'] = pc.max()
         stats['worst_month'] = pc.min()
         stats['avg_month'] = np.average(pc)
         stats['monthly_std'] = pc.std()
-    pc = pct_change(dbal['close'], TRADING_DAYS_PER_WEEK)
+    pc = _pct_change(dbal['close'], TRADING_DAYS_PER_WEEK)
     if len(pc) > 0:
         stats['pct_profitable_weeks'] = (pc > 0).sum() / len(pc) * 100
         stats['best_week'] = pc.max()
         stats['worst_week'] = pc.min()
         stats['avg_week'] = np.average(pc)
         stats['weekly_std'] = pc.std()
-    pc = pct_change(dbal['close'], 1)
+    pc = _pct_change(dbal['close'], 1)
     if len(pc) > 0:
         stats['pct_profitable_days'] = (pc > 0).sum() / len(pc) * 100
         stats['best_day'] = pc.max()
         stats['worst_day'] = pc.min()
         stats['avg_day'] = np.average(pc)
         stats['daily_std'] = pc.std()
-=======
-    pc = _pct_change(dbal['close'], TRADING_DAYS_PER_YEAR)
-    stats['pct_profitable_years'] = (pc > 0).sum() / len(pc) * 100
-    stats['best_year'] = pc.max()
-    stats['worst_year'] = pc.min()
-    stats['avg_year'] = np.average(pc)
-    stats['annual_std'] = pc.std()
-    pc = _pct_change(dbal['close'], TRADING_DAYS_PER_MONTH)
-    stats['pct_profitable_months'] = (pc > 0).sum() / len(pc) * 100
-    stats['best_month'] = pc.max()
-    stats['worst_month'] = pc.min()
-    stats['avg_month'] = np.average(pc)
-    stats['monthly_std'] = pc.std()
-    pc = _pct_change(dbal['close'], TRADING_DAYS_PER_WEEK)
-    stats['pct_profitable_weeks'] = (pc > 0).sum() / len(pc) * 100
-    stats['best_week'] = pc.max()
-    stats['worst_week'] = pc.min()
-    stats['avg_week'] = np.average(pc)
-    stats['weekly_std'] = pc.std()
-    pc = _pct_change(dbal['close'], 1)
-    stats['pct_profitable_days'] = (pc > 0).sum() / len(pc) * 100
-    stats['best_day'] = pc.max()
-    stats['worst_day'] = pc.min()
-    stats['avg_day'] = np.average(pc)
-    stats['daily_std'] = pc.std()
->>>>>>> f0b6dea2
 
     # RATIOS
     sr = _sharpe_ratio(dbal['close'].pct_change())
